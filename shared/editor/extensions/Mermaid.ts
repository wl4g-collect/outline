--- conflicted
+++ resolved
@@ -20,7 +20,6 @@
   initialized: boolean;
 };
 
-<<<<<<< HEAD
 class Cache {
   static get(key: string) {
     return this.data.get(key);
@@ -38,39 +37,20 @@
   private static data: Map<string, string> = new Map();
 }
 
-=======
->>>>>>> 598ff5b9
 type RendererFunc = (block: { node: Node; pos: number }) => void;
 
 class MermaidRenderer {
   readonly diagramId: string;
-<<<<<<< HEAD
   readonly element: HTMLElement;
   readonly elementId: string;
 
   constructor() {
     this.diagramId = uuidv4();
     this.elementId = `mermaid-diagram-wrapper-${this.diagramId}`;
-=======
-  element?: HTMLElement;
-  readonly elementId: string;
-  private currentTextContent = "";
-  private _rendererFunc?: RendererFunc;
-  constructor() {
-    this.diagramId = uuidv4();
-    this.elementId = "mermaid-diagram-wrapper-" + this.diagramId;
-  }
-
-  initializeElement(): HTMLElement {
-    if (this.element) {
-      return this.element;
-    }
->>>>>>> 598ff5b9
     this.element =
       document.getElementById(this.elementId) || document.createElement("div");
     this.element.id = this.elementId;
     this.element.classList.add("mermaid-diagram-wrapper");
-<<<<<<< HEAD
   }
 
   renderImmediately = async (block: { node: Node; pos: number }) => {
@@ -86,43 +66,17 @@
 
     try {
       const { default: mermaid } = await import("mermaid");
-      mermaid.render(
-        `mermaid-diagram-${this.diagramId}`,
-        text,
-        (svgCode, bindFunctions) => {
+      void mermaid
+        .render(`mermaid-diagram-${this.diagramId}`, text)
+        .then(({ svg, bindFunctions }) => {
           this.currentTextContent = text;
           if (text) {
-            Cache.set(text, svgCode);
+            Cache.set(text, svg);
           }
           element.classList.remove("parse-error", "empty");
-          element.innerHTML = svgCode;
+          element.innerHTML = svg;
           bindFunctions?.(element);
-        },
-        element
-      );
-=======
-    return this.element;
-  }
-
-  async renderImmediately(block: { node: Node; pos: number }) {
-    const diagramId = this.diagramId;
-    const element = this.initializeElement();
-    const newTextContent = block.node.textContent;
-    if (newTextContent === this.currentTextContent) {
-      return;
-    }
-    try {
-      const { default: mermaid } = await import("mermaid");
-
-      const { svg: svgCode, bindFunctions } = await mermaid
-        .render("mermaid-diagram-" + diagramId, newTextContent, element)
-        .then(); // removing then() show an eslint error
-
-      this.currentTextContent = newTextContent;
-      element.classList.remove("parse-error", "empty");
-      element.innerHTML = svgCode;
-      bindFunctions?.(element);
->>>>>>> 598ff5b9
+        });
     } catch (error) {
       const isEmpty = block.node.textContent.trim().length === 0;
 
@@ -130,36 +84,22 @@
         element.innerText = "Empty diagram";
         element.classList.add("empty");
       } else {
-<<<<<<< HEAD
         element.innerText = error;
         element.classList.add("parse-error");
       }
     }
   };
-=======
-        element.innerText = `Error rendering diagram\n ${error}`;
-        element.classList.add("parse-error");
-      }
-    }
-  }
->>>>>>> 598ff5b9
 
   get render(): RendererFunc {
     if (this._rendererFunc) {
       return this._rendererFunc;
     }
-<<<<<<< HEAD
     this._rendererFunc = debounce<RendererFunc>(this.renderImmediately, 500);
     return this.renderImmediately;
   }
 
   private currentTextContent = "";
   private _rendererFunc?: RendererFunc;
-=======
-    this._rendererFunc = debounce<RendererFunc>(this.renderImmediately, 1000);
-    return this._rendererFunc;
-  }
->>>>>>> 598ff5b9
 }
 
 function overlap(
@@ -170,7 +110,6 @@
 ): number {
   return Math.max(0, Math.min(end1, end2) - Math.max(start1, start2));
 }
-<<<<<<< HEAD
 /*
   This code find the decoration that overlap the most with a given node.
   This will ensure we can find the best decoration that match the last change set
@@ -194,8 +133,6 @@
     )
   );
 }
-=======
->>>>>>> 598ff5b9
 
 function getNewState({
   doc,
@@ -236,7 +173,6 @@
     const existingDecorations = pluginState.decorationSet.find(
       block.pos,
       block.pos + block.node.nodeSize,
-<<<<<<< HEAD
       (spec) => !!spec.diagramId
     );
 
@@ -247,36 +183,12 @@
 
     const renderer: MermaidRenderer =
       bestDecoration?.spec?.renderer ?? new MermaidRenderer();
-=======
-      (spec) => !!spec["diagramId"]
-    );
-
-    const bestDecoration = last(
-      sortBy(existingDecorations, (decoration) =>
-        overlap(
-          decoration.from,
-          decoration.to,
-          block.pos,
-          block.pos + block.node.nodeSize
-        )
-      )
-    );
-
-    const renderer: MermaidRenderer =
-      bestDecoration?.spec?.["renderer"] ?? new MermaidRenderer();
->>>>>>> 598ff5b9
 
     const diagramDecoration = Decoration.widget(
       block.pos + block.node.nodeSize,
       () => {
-<<<<<<< HEAD
         void renderer.render(block);
         return renderer.element;
-=======
-        const element = renderer.initializeElement();
-        void renderer.render(block);
-        return element;
->>>>>>> 598ff5b9
       },
       {
         diagramId: renderer.diagramId,
