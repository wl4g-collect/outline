--- conflicted
+++ resolved
@@ -82,12 +82,6 @@
   const { showToast } = useToasts();
   const dialog = useDialogState({ modal: true });
   const theme = useTheme();
-  const isNew = document.isNewDocument;
-  const isTemplate = document.isTemplate;
-  const can = policies.abilities(document.id);
-  const canShareDocument = auth.team && auth.team.sharing && can.share;
-  const canToggleEmbeds = auth.team && auth.team.documentEmbeds;
-  const canEdit = can.update && !isEditing;
   const hasCollection = collections.get(document.computedCollectionId);
   const [searchTerm, setSearchTerm] = React.useState();
   const [selectedPath, setSelectedPath] = React.useState<?DocumentPath>();
@@ -123,7 +117,6 @@
     onSave({ done: true, publish: true });
   }, [dialog, hasCollection, onSave]);
 
-<<<<<<< HEAD
   const handleFilter = (ev) => {
     setSearchTerm(ev.target.value);
   };
@@ -217,13 +210,11 @@
   };
 
   const data = results;
-=======
   const isNew = document.isNewDocument;
   const isTemplate = document.isTemplate;
   const can = policies.abilities(document.id);
   const canToggleEmbeds = auth.team && auth.team.documentEmbeds;
   const canEdit = can.update && !isEditing;
->>>>>>> f6d889f7
 
   const toc = (
     <Tooltip
