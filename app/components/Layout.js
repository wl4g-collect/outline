// @flow
import { observable } from "mobx";
import { observer, inject } from "mobx-react";
import { MenuIcon } from "outline-icons";
import * as React from "react";
import { Helmet } from "react-helmet";
import { withTranslation, type TFunction } from "react-i18next";
import keydown from "react-keydown";
<<<<<<< HEAD
import {
  Switch,
  Route,
  Redirect,
  withRouter,
  type RouterHistory,
} from "react-router-dom";
import styled, { withTheme } from "styled-components";
=======
import { Switch, Route, Redirect } from "react-router-dom";
import styled from "styled-components";
>>>>>>> 887e341e
import breakpoint from "styled-components-breakpoint";
import AuthStore from "stores/AuthStore";
import DocumentsStore from "stores/DocumentsStore";
import PoliciesStore from "stores/PoliciesStore";
import UiStore from "stores/UiStore";
import ErrorSuspended from "scenes/ErrorSuspended";
import KeyboardShortcuts from "scenes/KeyboardShortcuts";
import Analytics from "components/Analytics";
import Button from "components/Button";
import DocumentHistory from "components/DocumentHistory";
import Flex from "components/Flex";
import { LoadingIndicatorBar } from "components/LoadingIndicator";
import Modal from "components/Modal";
import Sidebar from "components/Sidebar";
import SettingsSidebar from "components/Sidebar/Settings";
import SkipNavContent from "components/SkipNavContent";
import SkipNavLink from "components/SkipNavLink";
import { meta } from "utils/keyboard";
import {
  homeUrl,
  searchUrl,
  matchDocumentSlug as slug,
  newDocumentUrl,
} from "utils/routeHelpers";

type Props = {
  documents: DocumentsStore,
  children?: ?React.Node,
  actions?: ?React.Node,
  title?: ?React.Node,
  auth: AuthStore,
  ui: UiStore,
  history: RouterHistory,
  policies: PoliciesStore,
  notifications?: React.Node,
  i18n: Object,
  t: TFunction,
};

@observer
class Layout extends React.Component<Props> {
  scrollable: ?HTMLDivElement;
  @observable redirectTo: ?string;
  @observable keyboardShortcutsOpen: boolean = false;

  componentDidUpdate() {
    if (this.redirectTo) {
      this.redirectTo = undefined;
    }
  }

  @keydown(`${meta}+.`)
  handleToggleSidebar() {
    this.props.ui.toggleCollapsedSidebar();
  }

  @keydown("shift+/")
  handleOpenKeyboardShortcuts() {
    this.keyboardShortcutsOpen = true;
  }

  handleCloseKeyboardShortcuts = () => {
    this.keyboardShortcutsOpen = false;
  };

  @keydown(["t", "/", `${meta}+k`])
  goToSearch(ev: SyntheticEvent<>) {
    ev.preventDefault();
    ev.stopPropagation();
    this.redirectTo = searchUrl();
  }

  @keydown("d")
  goToDashboard() {
    this.redirectTo = homeUrl();
  }

  @keydown("n")
  goToNewDocument() {
    if (this.props.ui.editMode) return;

    const { activeCollectionId } = this.props.ui;
    if (!activeCollectionId) return;

    const can = this.props.policies.abilities(activeCollectionId);
    if (!can.update) return;

    this.props.history.push(newDocumentUrl(activeCollectionId));
  }

  render() {
    const { auth, t, ui } = this.props;
    const { user, team } = auth;
    const showSidebar = auth.authenticated && user && team;
    const sidebarCollapsed = ui.isEditing || ui.sidebarCollapsed;

    if (auth.isSuspended) return <ErrorSuspended />;
    if (this.redirectTo) return <Redirect to={this.redirectTo} push />;

    return (
      <Container column auto>
        <Helmet>
          <title>{team && team.name ? team.name : "Outline"}</title>
          <meta
            name="viewport"
            content="width=device-width, initial-scale=1.0"
          />
        </Helmet>
        <SkipNavLink />
        <Analytics />

        {this.props.ui.progressBarVisible && <LoadingIndicatorBar />}
        {this.props.notifications}

        <MobileMenuButton
          onClick={ui.toggleMobileSidebar}
          icon={<MenuIcon />}
          iconColor="currentColor"
          neutral
        />

        <Container auto>
          {showSidebar && (
            <Switch>
              <Route path="/settings" component={SettingsSidebar} />
              <Route component={Sidebar} />
            </Switch>
          )}

          <SkipNavContent />
          <Content
            auto
            justify="center"
            $isResizing={ui.sidebarIsResizing}
            $sidebarCollapsed={sidebarCollapsed}
            style={
              sidebarCollapsed
                ? undefined
                : { marginLeft: `${ui.sidebarWidth}px` }
            }
          >
            {this.props.children}
          </Content>

          <Switch>
            <Route
              path={`/doc/${slug}/history/:revisionId?`}
              component={DocumentHistory}
            />
          </Switch>
        </Container>
        <Modal
          isOpen={this.keyboardShortcutsOpen}
          onRequestClose={this.handleCloseKeyboardShortcuts}
          title={t("Keyboard shortcuts")}
        >
          <KeyboardShortcuts />
        </Modal>
      </Container>
    );
  }
}

const Container = styled(Flex)`
  background: ${(props) => props.theme.background};
  transition: ${(props) => props.theme.backgroundTransition};
  position: relative;
  width: 100%;
  min-height: 100%;
`;

const MobileMenuButton = styled(Button)`
  position: fixed;
  top: 12px;
  left: 12px;
  z-index: ${(props) => props.theme.depths.sidebar - 1};

  ${breakpoint("tablet")`
    display: none;
  `};

  @media print {
    display: none;
  }
`;

const Content = styled(Flex)`
  margin: 0;
  transition: ${(props) =>
    props.$isResizing ? "none" : `margin-left 100ms ease-out`};

  @media print {
    margin: 0;
  }

  ${breakpoint("mobile", "tablet")`
    margin-left: 0 !important;
  `}

  ${breakpoint("tablet")`
    ${(props) =>
      props.$sidebarCollapsed &&
      `margin-left: ${props.theme.sidebarCollapsedWidth}px;`}
  `};
`;

export default withTranslation()<Layout>(
<<<<<<< HEAD
  inject("auth", "ui", "documents", "policies")(withRouter(withTheme(Layout)))
=======
  inject("auth", "ui", "documents")(Layout)
>>>>>>> 887e341e
);<|MERGE_RESOLUTION|>--- conflicted
+++ resolved
@@ -6,7 +6,6 @@
 import { Helmet } from "react-helmet";
 import { withTranslation, type TFunction } from "react-i18next";
 import keydown from "react-keydown";
-<<<<<<< HEAD
 import {
   Switch,
   Route,
@@ -14,11 +13,7 @@
   withRouter,
   type RouterHistory,
 } from "react-router-dom";
-import styled, { withTheme } from "styled-components";
-=======
-import { Switch, Route, Redirect } from "react-router-dom";
 import styled from "styled-components";
->>>>>>> 887e341e
 import breakpoint from "styled-components-breakpoint";
 import AuthStore from "stores/AuthStore";
 import DocumentsStore from "stores/DocumentsStore";
@@ -226,9 +221,5 @@
 `;
 
 export default withTranslation()<Layout>(
-<<<<<<< HEAD
-  inject("auth", "ui", "documents", "policies")(withRouter(withTheme(Layout)))
-=======
-  inject("auth", "ui", "documents")(Layout)
->>>>>>> 887e341e
+  inject("auth", "ui", "documents", "policies")(withRouter(Layout))
 );