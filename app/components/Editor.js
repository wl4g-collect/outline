// @flow
import { lighten } from "polished";
import * as React from "react";
import { useTranslation } from "react-i18next";
import { withRouter, type RouterHistory } from "react-router-dom";
import styled, { withTheme } from "styled-components";
import { light } from "shared/styles/theme";
import UiStore from "stores/UiStore";
import ErrorBoundary from "components/ErrorBoundary";
import Tooltip from "components/Tooltip";
import embeds from "../embeds";
import useMediaQuery from "hooks/useMediaQuery";
import { type Theme } from "types";
import { isModKey } from "utils/keyboard";
import { uploadFile } from "utils/uploadFile";
import { isInternalUrl } from "utils/urls";

const RichMarkdownEditor = React.lazy(() =>
  import(/* webpackChunkName: "rich-markdown-editor" */ "rich-markdown-editor")
);

const EMPTY_ARRAY = [];

export type Props = {|
  id?: string,
  value?: string,
  defaultValue?: string,
  readOnly?: boolean,
  grow?: boolean,
  disableEmbeds?: boolean,
  ui?: UiStore,
  shareId?: ?string,
  autoFocus?: boolean,
  template?: boolean,
  placeholder?: string,
  maxLength?: number,
  scrollTo?: string,
  theme?: Theme,
  handleDOMEvents?: Object,
  readOnlyWriteCheckboxes?: boolean,
  onBlur?: (event: SyntheticEvent<>) => any,
  onFocus?: (event: SyntheticEvent<>) => any,
  onPublish?: (event: SyntheticEvent<>) => any,
  onSave?: ({ done?: boolean, autosave?: boolean, publish?: boolean }) => any,
  onCancel?: () => any,
  onDoubleClick?: () => any,
  onChange?: (getValue: () => string) => any,
  onSearchLink?: (title: string) => any,
  onHoverLink?: (event: MouseEvent) => any,
  onCreateLink?: (title: string) => Promise<string>,
  onImageUploadStart?: () => any,
  onImageUploadStop?: () => any,
|};

type PropsWithRef = Props & {
  forwardedRef: React.Ref<any>,
  history: RouterHistory,
};

function Editor(props: PropsWithRef) {
  const { id, ui, shareId, history } = props;
  const { t } = useTranslation();
  const isPrinting = useMediaQuery("print");

  const onUploadImage = React.useCallback(
    async (file: File) => {
      const result = await uploadFile(file, { documentId: id });
      return result.url;
    },
    [id]
  );

  const onClickLink = React.useCallback(
    (href: string, event: MouseEvent) => {
      // on page hash
      if (href[0] === "#") {
        window.location.href = href;
        return;
      }

      if (isInternalUrl(href) && !isModKey(event) && !event.shiftKey) {
        // relative
        let navigateTo = href;

        // probably absolute
        if (href[0] !== "/") {
          try {
            const url = new URL(href);
            navigateTo = url.pathname + url.hash;
          } catch (err) {
            navigateTo = href;
          }
        }

        if (shareId) {
          navigateTo = `/share/${shareId}${navigateTo}`;
        }

        history.push(navigateTo);
      } else if (href) {
        window.open(href, "_blank");
      }
    },
    [history, shareId]
  );

  const onShowToast = React.useCallback(
    (message: string) => {
      if (ui) {
        ui.showToast(message);
      }
    },
    [ui]
  );

  const dictionary = React.useMemo(() => {
    return {
      addColumnAfter: t("Insert column after"),
      addColumnBefore: t("Insert column before"),
      addRowAfter: t("Insert row after"),
      addRowBefore: t("Insert row before"),
      alignCenter: t("Align center"),
      alignLeft: t("Align left"),
      alignRight: t("Align right"),
      bulletList: t("Bulleted list"),
      checkboxList: t("Todo list"),
      codeBlock: t("Code block"),
      codeCopied: t("Copied to clipboard"),
      codeInline: t("Code"),
      createLink: t("Create link"),
      createLinkError: t("Sorry, an error occurred creating the link"),
      createNewDoc: t("Create a new doc"),
      deleteColumn: t("Delete column"),
      deleteRow: t("Delete row"),
      deleteTable: t("Delete table"),
      deleteImage: t("Delete image"),
      downloadImage: t("Download image"),
      alignImageLeft: t("Float left"),
      alignImageRight: t("Float right"),
      alignImageDefault: t("Center large"),
      em: t("Italic"),
      embedInvalidLink: t("Sorry, that link won’t work for this embed type"),
      findOrCreateDoc: `${t("Find or create a doc")}…`,
      h1: t("Big heading"),
      h2: t("Medium heading"),
      h3: t("Small heading"),
      heading: t("Heading"),
      hr: t("Divider"),
      image: t("Image"),
      imageUploadError: t("Sorry, an error occurred uploading the image"),
      info: t("Info"),
      infoNotice: t("Info notice"),
      link: t("Link"),
      linkCopied: t("Link copied to clipboard"),
      mark: t("Highlight"),
      newLineEmpty: `${t("Type '/' to insert")}…`,
      newLineWithSlash: `${t("Keep typing to filter")}…`,
      noResults: t("No results"),
      openLink: t("Open link"),
      orderedList: t("Ordered list"),
      pageBreak: t("Page break"),
      pasteLink: `${t("Paste a link")}…`,
      pasteLinkWithTitle: (service: string) =>
        t("Paste a {{service}} link…", { service }),
      placeholder: t("Placeholder"),
      quote: t("Quote"),
      removeLink: t("Remove link"),
      searchOrPasteLink: `${t("Search or paste a link")}…`,
      strikethrough: t("Strikethrough"),
      strong: t("Bold"),
      subheading: t("Subheading"),
      table: t("Table"),
      tip: t("Tip"),
      tipNotice: t("Tip notice"),
      warning: t("Warning"),
      warningNotice: t("Warning notice"),
    };
  }, [t]);

  return (
    <ErrorBoundary reloadOnChunkMissing>
      <StyledEditor
        ref={props.forwardedRef}
        uploadImage={onUploadImage}
        onClickLink={onClickLink}
        onShowToast={onShowToast}
        embeds={props.disableEmbeds ? EMPTY_ARRAY : embeds}
        tooltip={EditorTooltip}
        dictionary={dictionary}
        {...props}
        theme={isPrinting ? light : props.theme}
      />
    </ErrorBoundary>
  );
}

const StyledEditor = styled(RichMarkdownEditor)`
  flex-grow: ${(props) => (props.grow ? 1 : 0)};
  justify-content: start;

  > div {
    background: transparent;
  }

  & * {
    box-sizing: content-box;
  }

  .notice-block.tip,
  .notice-block.warning {
    font-weight: 500;
  }

<<<<<<< HEAD
  .ProseMirror {
    .ProseMirror-yjs-cursor {
      position: relative;
      margin-left: -1px;
      margin-right: -1px;
      border-left: 1px solid black;
      border-right: 1px solid black;
      height: 1em;
      word-break: normal;

      &:after {
        content: "";
        display: block;
        position: absolute;
        left: -8px;
        right: -8px;
        top: 0;
        bottom: 0;
      }

      > div {
        opacity: 0;
        position: absolute;
        top: -1.8em;
        font-size: 13px;
        background-color: rgb(250, 129, 0);
        font-style: normal;
        line-height: normal;
        user-select: none;
        white-space: nowrap;
        color: white;
        padding: 2px 6px;
        font-weight: 500;
        border-radius: 4px;
        pointer-events: none;
        left: -1px;
      }

      &:hover {
        > div {
          opacity: 1;
          transition: opacity 100ms ease-in-out;
        }
      }
    }
=======
  .heading-anchor {
    box-sizing: border-box;
>>>>>>> cdf0df0f
  }

  .heading-name {
    pointer-events: none;
<<<<<<< HEAD
=======
    display: block;
    position: relative;
    top: -60px;
    visibility: hidden;
>>>>>>> cdf0df0f
  }

  .heading-name:first-child {
    & + h1,
    & + h2,
    & + h3,
    & + h4 {
      margin-top: 0;
    }
  }

  p {
    a {
      color: ${(props) => props.theme.text};
      border-bottom: 1px solid ${(props) => lighten(0.5, props.theme.text)};
      text-decoration: none !important;
      font-weight: 500;

      &:hover {
        border-bottom: 1px solid ${(props) => props.theme.text};
        text-decoration: none;
      }
    }
  }
`;

const EditorTooltip = ({ children, ...props }) => (
  <Tooltip offset="0, 16" delay={150} {...props}>
    <Span>{children}</Span>
  </Tooltip>
);

const Span = styled.span`
  outline: none;
`;

const EditorWithRouterAndTheme = withRouter(withTheme(Editor));

export default React.forwardRef<Props, typeof Editor>((props, ref) => (
  <EditorWithRouterAndTheme {...props} forwardedRef={ref} />
));

// > .ProseMirror-yjs-cursor:first-child {
//   margin-top: 16px;
// }

// p:first-child,
// h1:first-child,
// h2:first-child,
// h3:first-child,
// h4:first-child,
// h5:first-child,
// h6:first-child {
//   margin-top: 16px;
// }<|MERGE_RESOLUTION|>--- conflicted
+++ resolved
@@ -211,7 +211,41 @@
     font-weight: 500;
   }
 
-<<<<<<< HEAD
+  .heading-anchor {
+    box-sizing: border-box;
+  }
+
+  .heading-name {
+    pointer-events: none;
+    display: block;
+    position: relative;
+    top: -60px;
+    visibility: hidden;
+  }
+
+  .heading-name:first-child {
+    & + h1,
+    & + h2,
+    & + h3,
+    & + h4 {
+      margin-top: 0;
+    }
+  }
+
+  p {
+    a {
+      color: ${(props) => props.theme.text};
+      border-bottom: 1px solid ${(props) => lighten(0.5, props.theme.text)};
+      text-decoration: none !important;
+      font-weight: 500;
+
+      &:hover {
+        border-bottom: 1px solid ${(props) => props.theme.text};
+        text-decoration: none;
+      }
+    }
+  }
+
   .ProseMirror {
     .ProseMirror-yjs-cursor {
       position: relative;
@@ -257,44 +291,6 @@
         }
       }
     }
-=======
-  .heading-anchor {
-    box-sizing: border-box;
->>>>>>> cdf0df0f
-  }
-
-  .heading-name {
-    pointer-events: none;
-<<<<<<< HEAD
-=======
-    display: block;
-    position: relative;
-    top: -60px;
-    visibility: hidden;
->>>>>>> cdf0df0f
-  }
-
-  .heading-name:first-child {
-    & + h1,
-    & + h2,
-    & + h3,
-    & + h4 {
-      margin-top: 0;
-    }
-  }
-
-  p {
-    a {
-      color: ${(props) => props.theme.text};
-      border-bottom: 1px solid ${(props) => lighten(0.5, props.theme.text)};
-      text-decoration: none !important;
-      font-weight: 500;
-
-      &:hover {
-        border-bottom: 1px solid ${(props) => props.theme.text};
-        text-decoration: none;
-      }
-    }
   }
 `;
 
