// @flow
import * as React from 'react';
import { observer, Observer } from 'mobx-react';
import { observable } from 'mobx';
import styled from 'styled-components';
import { Draggable } from 'react-beautiful-dnd';
import Document from 'models/Document';
import DocumentMenu from 'menus/DocumentMenu';
import SidebarLink from './SidebarLink';
import Droppable from './Droppable';
import DropToImport from 'components/DropToImport';
import Fade from 'components/Fade';
import Collection from 'models/Collection';
import DocumentsStore from 'stores/DocumentsStore';
import Flex from 'shared/components/Flex';
import { type NavigationNode } from 'types';

type Props = {
  node: NavigationNode,
  documents: DocumentsStore,
  collection?: Collection,
  activeDocument: ?Document,
  activeDocumentRef?: (?HTMLElement) => void,
  prefetchDocument: (documentId: string) => Promise<void>,
  depth: number,
};

@observer
class DocumentLink extends React.Component<Props> {
  @observable menuOpen = false;

  componentDidMount() {
    if (this.isActiveDocument() && this.hasChildDocuments()) {
      this.props.documents.fetchChildDocuments(this.props.node.id);
    }
  }

  componentDidUpdate(prevProps: Props) {
    if (prevProps.activeDocument !== this.props.activeDocument) {
      if (this.isActiveDocument() && this.hasChildDocuments()) {
        this.props.documents.fetchChildDocuments(this.props.node.id);
      }
    }
  }

  handleMouseEnter = (ev: SyntheticEvent<>) => {
    const { node, prefetchDocument } = this.props;

    ev.stopPropagation();
    ev.preventDefault();
    prefetchDocument(node.id);
  };

  isActiveDocument = () => {
    return (
      this.props.activeDocument &&
      this.props.activeDocument.id === this.props.node.id
    );
  };

  hasChildDocuments = () => {
    return !!this.props.node.children.length;
  };

  render() {
    const {
      node,
      documents,
      collection,
      activeDocument,
      activeDocumentRef,
      prefetchDocument,
      depth,
    } = this.props;

    const showChildren = !!(
      activeDocument &&
      collection &&
      (collection
        .pathToDocument(activeDocument)
        .map(entry => entry.id)
        .includes(node.id) ||
        this.isActiveDocument())
    );
    const document = documents.get(node.id);

    let hideDisclosure;
    if (!this.hasChildDocuments()) {
      hideDisclosure = true;
    }

    return (
      <Flex
        column
        key={node.id}
        ref={this.isActiveDocument() ? activeDocumentRef : undefined}
        onMouseEnter={this.handleMouseEnter}
      >
        <DropToImport documentId={node.id} activeClassName="activeDropZone">
          <SidebarLink
            to={{
              pathname: node.url,
              state: { title: node.title },
            }}
            expanded={showChildren ? true : undefined}
<<<<<<< HEAD
            hideDisclosure={hideDisclosure}
            label={node.title}
=======
            label={node.title || 'Untitled'}
>>>>>>> 446a9ade
            depth={depth}
            exact={false}
            menuOpen={this.menuOpen}
            menu={
              document ? (
                <Fade>
                  <DocumentMenu
                    position="right"
                    document={document}
                    onOpen={() => (this.menuOpen = true)}
                    onClose={() => (this.menuOpen = false)}
                  />
                </Fade>
              ) : (
                undefined
              )
            }
          >
            <Droppable collectionId={collection.id} documentId={node.id}>
              {this.hasChildDocuments() && (
                <DocumentChildren column>
                  <Observer>
                    {() =>
                      node.children.map((childNode, index) => (
                        <Draggable
                          key={childNode.id}
                          draggableId={childNode.id}
                          index={index}
                        >
                          {(provided, snapshot) => (
                            <div
                              ref={provided.innerRef}
                              {...provided.draggableProps}
                              {...provided.dragHandleProps}
                            >
                              <DocumentLink
                                key={childNode.id}
                                collection={collection}
                                node={childNode}
                                documents={documents}
                                activeDocument={activeDocument}
                                prefetchDocument={prefetchDocument}
                                depth={depth + 1}
                              />
                            </div>
                          )}
                        </Draggable>
                      ))
                    }
                  </Observer>
                </DocumentChildren>
              )}
            </Droppable>
          </SidebarLink>
        </DropToImport>
      </Flex>
    );
  }
}

const DocumentChildren = styled(Flex)``;

export default DocumentLink;<|MERGE_RESOLUTION|>--- conflicted
+++ resolved
@@ -103,12 +103,8 @@
               state: { title: node.title },
             }}
             expanded={showChildren ? true : undefined}
-<<<<<<< HEAD
             hideDisclosure={hideDisclosure}
-            label={node.title}
-=======
             label={node.title || 'Untitled'}
->>>>>>> 446a9ade
             depth={depth}
             exact={false}
             menuOpen={this.menuOpen}
