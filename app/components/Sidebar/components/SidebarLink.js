--- conflicted
+++ resolved
@@ -1,10 +1,10 @@
 // @flow
-import { observer } from "mobx-react";
-import { CollapsedIcon } from "outline-icons";
-import * as React from "react";
-import { withRouter, NavLink } from "react-router-dom";
-import styled, { withTheme } from "styled-components";
-import Flex from "components/Flex";
+import * as React from 'react';
+import { observer } from 'mobx-react';
+import { CollapsedIcon } from 'outline-icons';
+import { withRouter, NavLink } from 'react-router-dom';
+import styled, { withTheme } from 'styled-components';
+import Flex from 'components/Flex';
 
 type Props = {
   to?: string | Object,
@@ -60,7 +60,7 @@
       ev.stopPropagation();
       setExpanded(!expanded);
     },
-    [expanded]
+    [expanded],
   );
 
   const handleExpand = React.useCallback(() => {
@@ -75,78 +75,29 @@
     ...style,
   };
 
-<<<<<<< HEAD
-  render() {
-    const {
-      icon,
-      children,
-      onClick,
-      to,
-      label,
-      active,
-      menu,
-      menuOpen,
-      hideDisclosure,
-      exact,
-      href,
-    } = this.props;
-    const showDisclosure = !!children && !hideDisclosure;
-    const activeStyle = {
-      color: this.props.theme.text,
-      background: this.props.theme.sidebarItemBackground,
-      fontWeight: 600,
-      ...this.style,
-    };
-
-    return (
-      <Wrapper column>
-        <StyledNavLink
-          activeStyle={activeStyle}
-          style={active ? activeStyle : this.style}
-          onClick={onClick}
-          exact={exact !== false}
-          to={to}
-          as={to ? undefined : href ? "a" : "div"}
-          href={href}
-        >
-          {icon && <IconWrapper>{icon}</IconWrapper>}
-          <Label onClick={this.handleExpand}>
-            {showDisclosure && (
-              <Disclosure expanded={this.expanded} onClick={this.handleClick} />
-            )}
-            {label}
-          </Label>
-          {menu && <Action menuOpen={menuOpen}>{menu}</Action>}
-        </StyledNavLink>
-        <ChildrenWrapper expanded={this.expanded}>{children}</ChildrenWrapper>
-      </Wrapper>
-    );
-  }
-=======
   return (
     <Wrapper column>
       <StyledNavLink
         activeStyle={activeStyle}
-        style={active ? activeStyle : style}
+        style={active ? activeStyle : this.style}
         onClick={onClick}
         exact={exact !== false}
         to={to}
-        as={to ? undefined : href ? "a" : "div"}
+        as={to ? undefined : href ? 'a' : 'div'}
         href={href}
       >
         {icon && <IconWrapper>{icon}</IconWrapper>}
-        <Label onClick={handleExpand}>
+        <Label onClick={this.handleExpand}>
           {showDisclosure && (
-            <Disclosure expanded={expanded} onClick={handleClick} />
+            <Disclosure expanded={this.expanded} onClick={this.handleClick} />
           )}
           {label}
         </Label>
         {menu && <Action menuOpen={menuOpen}>{menu}</Action>}
       </StyledNavLink>
-      {expanded && children}
+      <ChildrenWrapper expanded={this.expanded}>{children}</ChildrenWrapper>
     </Wrapper>
   );
->>>>>>> 8c7200fa
 }
 
 // accounts for whitespace around icon
@@ -157,7 +108,7 @@
 `;
 
 const Action = styled.span`
-  display: ${(props) => (props.menuOpen ? "inline" : "none")};
+  display: ${(props) => (props.menuOpen ? 'inline' : 'none')};
   position: absolute;
   top: 4px;
   right: 4px;
@@ -217,15 +168,11 @@
   position: absolute;
   left: -24px;
 
-  ${({ expanded }) => !expanded && "transform: rotate(-90deg);"};
+  ${({ expanded }) => !expanded && 'transform: rotate(-90deg);'};
 `;
 
-<<<<<<< HEAD
 const ChildrenWrapper = styled.div(({ expanded }) => ({
-  display: expanded ? "block" : "none",
+  display: expanded ? 'block' : 'none',
 }));
 
-export default withRouter(withTheme(SidebarLink));
-=======
-export default withRouter(withTheme(observer(SidebarLink)));
->>>>>>> 8c7200fa
+export default withRouter(withTheme(observer(SidebarLink)));