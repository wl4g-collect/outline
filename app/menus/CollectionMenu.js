// @flow
import { observer } from "mobx-react";
import {
  NewDocumentIcon,
  EditIcon,
  TrashIcon,
  ImportIcon,
  ExportIcon,
  PadlockIcon,
} from "outline-icons";
import * as React from "react";
import { useTranslation } from "react-i18next";
import { useHistory } from "react-router-dom";
import { useMenuState, MenuButton } from "reakit/Menu";
import { VisuallyHidden } from "reakit/VisuallyHidden";
import Collection from "models/Collection";
import CollectionDelete from "scenes/CollectionDelete";
import CollectionEdit from "scenes/CollectionEdit";
import CollectionExport from "scenes/CollectionExport";
import CollectionPermissions from "scenes/CollectionPermissions";
import ContextMenu from "components/ContextMenu";
import OverflowMenuButton from "components/ContextMenu/OverflowMenuButton";
import Template from "components/ContextMenu/Template";
import Modal from "components/Modal";
import useCurrentTeam from "hooks/useCurrentTeam";
import useStores from "hooks/useStores";
import useToasts from "hooks/useToasts";
import getDataTransferFiles from "utils/getDataTransferFiles";
import { newDocumentUrl } from "utils/routeHelpers";

type Props = {|
  collection: Collection,
  placement?: string,
  modal?: boolean,
  label?: (any) => React.Node,
  onOpen?: () => void,
  onClose?: () => void,
|};

function CollectionMenu({
  collection,
  label,
  modal = true,
  placement,
  onOpen,
  onClose,
}: Props) {
  const menu = useMenuState({ modal, placement });
  const [renderModals, setRenderModals] = React.useState(false);
<<<<<<< HEAD
  const { ui, documents, policies, quickMenu } = useStores();
=======
  const team = useCurrentTeam();
  const { documents, policies } = useStores();
  const { showToast } = useToasts();
>>>>>>> 476b5e03
  const { t } = useTranslation();
  const history = useHistory();

  const file = React.useRef<?HTMLInputElement>();
  const [
    showCollectionPermissions,
    setShowCollectionPermissions,
  ] = React.useState(false);
  const [showCollectionEdit, setShowCollectionEdit] = React.useState(false);
  const [showCollectionDelete, setShowCollectionDelete] = React.useState(false);
  const [showCollectionExport, setShowCollectionExport] = React.useState(false);

  const handleOpen = React.useCallback(() => {
    setRenderModals(true);
    if (onOpen) {
      onOpen();
    }
  }, [onOpen]);

  const handleNewDocument = React.useCallback(
    (ev: SyntheticEvent<>) => {
      ev.preventDefault();
      history.push(newDocumentUrl(collection.id));
    },
    [history, collection.id]
  );

  const stopPropagation = React.useCallback((ev: SyntheticEvent<>) => {
    ev.stopPropagation();
  }, []);

  const handleImportDocument = React.useCallback(
    (ev: SyntheticEvent<>) => {
      ev.preventDefault();
      ev.stopPropagation();

      // simulate a click on the file upload input element
      if (file.current) {
        file.current.click();
      }
    },
    [file]
  );

  const handleFilePicked = React.useCallback(
    async (ev: SyntheticEvent<>) => {
      const files = getDataTransferFiles(ev);

      // Because this is the onChange handler it's possible for the change to be
      // from previously selecting a file to not selecting a file – aka empty
      if (!files.length) {
        return;
      }

      try {
        const file = files[0];
        const document = await documents.import(file, null, collection.id, {
          publish: true,
        });
        history.push(document.url);
      } catch (err) {
        showToast(err.message, {
          type: "error",
        });

        throw err;
      }
    },
    [history, showToast, collection.id, documents]
  );

  const can = policies.abilities(collection.id);
  const canUserInTeam = policies.abilities(team.id);

  const items = React.useMemo(
    () => [
      {
        title: t("New document"),
        visible: can.update,
        onClick: handleNewDocument,
        icon: <NewDocumentIcon />,
      },
      {
        title: t("Import document"),
        visible: can.update,
        onClick: handleImportDocument,
        icon: <ImportIcon />,
      },
      {
        type: "separator",
      },
      {
        title: `${t("Edit")}…`,
        visible: can.update,
        onClick: () => setShowCollectionEdit(true),
        icon: <EditIcon />,
      },
      {
        title: `${t("Permissions")}…`,
        visible: can.update,
        onClick: () => setShowCollectionPermissions(true),
        icon: <PadlockIcon />,
      },
      {
        title: `${t("Export")}…`,
        visible: !!(collection && canUserInTeam.export),
        onClick: () => setShowCollectionExport(true),
        icon: <ExportIcon />,
      },
      {
        type: "separator",
      },
      {
        title: `${t("Delete")}…`,
        visible: !!(collection && can.delete),
        onClick: () => setShowCollectionDelete(true),
        icon: <TrashIcon />,
      },
    ],
    [
      t,
      can.update,
      can.delete,
      handleNewDocument,
      handleImportDocument,
      collection,
      canUserInTeam.export,
    ]
  );

  if (!items.length) {
    return null;
  }

  const items = [
    {
      title: t("New document"),
      visible: can.update,
      onClick: handleNewDocument,
    },
    {
      title: t("Import document"),
      visible: can.update,
      onClick: handleImportDocument,
    },
    {
      type: "separator",
    },
    {
      title: `${t("Edit")}…`,
      visible: can.update,
      onClick: () => setShowCollectionEdit(true),
    },
    {
      title: `${t("Permissions")}…`,
      visible: can.update,
      onClick: () => setShowCollectionPermissions(true),
    },
    {
      title: `${t("Export")}…`,
      visible: !!(collection && can.export),
      onClick: () => setShowCollectionExport(true),
    },
    {
      type: "separator",
    },
    {
      title: `${t("Delete")}…`,
      visible: !!(collection && can.delete),
      onClick: () => setShowCollectionDelete(true),
    },
  ];

  React.useEffect(() => {
    const id = `collection-${collection.id}`;

    if (ui.activeCollectionId === collection.id) {
      quickMenu.addContext({
        id,
        items,
        title: t("Collection"),
      });
    }

    return () => quickMenu.removeContext(id);
  }, [quickMenu, items, collection.id, ui.activeCollectionId, t]);

  return (
    <>
      <VisuallyHidden>
        <input
          type="file"
          ref={file}
          onChange={handleFilePicked}
          onClick={stopPropagation}
          accept={documents.importFileTypes.join(", ")}
          tabIndex="-1"
        />
      </VisuallyHidden>
      {label ? (
        <MenuButton {...menu}>{label}</MenuButton>
      ) : (
        <OverflowMenuButton aria-label={t("Show menu")} {...menu} />
      )}
      <ContextMenu
        {...menu}
        onOpen={handleOpen}
        onClose={onClose}
        aria-label={t("Collection")}
      >
        <Template {...menu} items={items} />
      </ContextMenu>
      {renderModals && (
        <>
          <Modal
            title={t("Collection permissions")}
            onRequestClose={() => setShowCollectionPermissions(false)}
            isOpen={showCollectionPermissions}
          >
            <CollectionPermissions collection={collection} />
          </Modal>
          <Modal
            title={t("Edit collection")}
            isOpen={showCollectionEdit}
            onRequestClose={() => setShowCollectionEdit(false)}
          >
            <CollectionEdit
              onSubmit={() => setShowCollectionEdit(false)}
              collection={collection}
            />
          </Modal>
          <Modal
            title={t("Delete collection")}
            isOpen={showCollectionDelete}
            onRequestClose={() => setShowCollectionDelete(false)}
          >
            <CollectionDelete
              onSubmit={() => setShowCollectionDelete(false)}
              collection={collection}
            />
          </Modal>
          <Modal
            title={t("Export collection")}
            isOpen={showCollectionExport}
            onRequestClose={() => setShowCollectionExport(false)}
          >
            <CollectionExport
              onSubmit={() => setShowCollectionExport(false)}
              collection={collection}
            />
          </Modal>
        </>
      )}
    </>
  );
}

export default observer(CollectionMenu);<|MERGE_RESOLUTION|>--- conflicted
+++ resolved
@@ -47,13 +47,9 @@
 }: Props) {
   const menu = useMenuState({ modal, placement });
   const [renderModals, setRenderModals] = React.useState(false);
-<<<<<<< HEAD
   const { ui, documents, policies, quickMenu } = useStores();
-=======
   const team = useCurrentTeam();
-  const { documents, policies } = useStores();
   const { showToast } = useToasts();
->>>>>>> 476b5e03
   const { t } = useTranslation();
   const history = useHistory();
 
@@ -184,49 +180,6 @@
     ]
   );
 
-  if (!items.length) {
-    return null;
-  }
-
-  const items = [
-    {
-      title: t("New document"),
-      visible: can.update,
-      onClick: handleNewDocument,
-    },
-    {
-      title: t("Import document"),
-      visible: can.update,
-      onClick: handleImportDocument,
-    },
-    {
-      type: "separator",
-    },
-    {
-      title: `${t("Edit")}…`,
-      visible: can.update,
-      onClick: () => setShowCollectionEdit(true),
-    },
-    {
-      title: `${t("Permissions")}…`,
-      visible: can.update,
-      onClick: () => setShowCollectionPermissions(true),
-    },
-    {
-      title: `${t("Export")}…`,
-      visible: !!(collection && can.export),
-      onClick: () => setShowCollectionExport(true),
-    },
-    {
-      type: "separator",
-    },
-    {
-      title: `${t("Delete")}…`,
-      visible: !!(collection && can.delete),
-      onClick: () => setShowCollectionDelete(true),
-    },
-  ];
-
   React.useEffect(() => {
     const id = `collection-${collection.id}`;
 
@@ -240,6 +193,10 @@
 
     return () => quickMenu.removeContext(id);
   }, [quickMenu, items, collection.id, ui.activeCollectionId, t]);
+
+  if (!items.length) {
+    return null;
+  }
 
   return (
     <>
