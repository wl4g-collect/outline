--- conflicted
+++ resolved
@@ -15,17 +15,12 @@
 import BaseStore from "stores/BaseStore";
 import RootStore from "stores/RootStore";
 import Document from "models/Document";
-<<<<<<< HEAD
-import type { FetchOptions, PaginationParams, SearchResult } from "types";
-=======
-import Revision from "models/Revision";
 import type {
   FetchOptions,
   PaginationParams,
   SearchResult,
   NavigationNode,
 } from "types";
->>>>>>> 70e79a52
 import { client } from "utils/ApiClient";
 
 export default class DocumentsStore extends BaseStore<Document> {
