// @flow
import env from "./env"; // eslint-disable-line import/order
import "./tracing"; // must come before importing any instrumented module

import http from "http";
import debug from "debug";
import Koa from "koa";
import compress from "koa-compress";
import helmet from "koa-helmet";
import logger from "koa-logger";
import onerror from "koa-onerror";
import Router from "koa-router";
import { uniq } from "lodash";
import stoppable from "stoppable";
import throng from "throng";
import services from "./services";
<<<<<<< HEAD
import { initTracing } from "./tracing";
import { getArg } from "./utils/args";
import { requestErrorHandler } from "./utils/sentry";
=======
>>>>>>> 2f5cf90c
import { checkEnv, checkMigrations } from "./utils/startup";
import { checkUpdates } from "./utils/updates";

checkEnv();
checkMigrations();

// If a --port flag is passed then it takes priority over the env variable
const normalizedPortFlag = getArg("port", "p");

// If a services flag is passed it takes priority over the enviroment variable
// for example: --services=web,worker
const normalizedServiceFlag = getArg("services");

// The default is to run all services to make development and OSS installations
// easier to deal with. Separate services are only needed at scale.
const serviceNames = uniq(
  (normalizedServiceFlag || env.SERVICES || "websockets,worker,web")
    .split(",")
    .map((service) => service.trim())
);

async function start(id, disconnect) {
  const app = new Koa();
  const server = stoppable(http.createServer(app.callback()));
  const httpLogger = debug("http");
  const log = debug("server");
  const router = new Router();

  // install basic middleware shared by all services
  app.use(logger((str, args) => httpLogger(str)));
  app.use(compress());
  app.use(helmet());

  // catch errors in one place, automatically set status and response headers
  onerror(app);
  app.on("error", requestErrorHandler);

  if (
    serviceNames.includes("websockets") &&
    serviceNames.includes("collaboration")
  ) {
    throw new Error(
      "Cannot run websockets and collaboration services in the same process"
    );
  }

  // loop through requestsed services at startup
  for (const name of serviceNames) {
    if (!Object.keys(services).includes(name)) {
      throw new Error(`Unknown service ${name}`);
    }

    log(`Starting ${name} service`);
    const init = services[name];
    await init(app, server);
  }

  // install health check endpoint for all services
  router.get("/_health", (ctx) => (ctx.body = "OK"));
  app.use(router.routes());

  server.on("error", (err) => {
    throw err;
  });

  server.on("listening", () => {
    const address = server.address();
    console.log(`\n> Listening on http://localhost:${address.port}\n`);
  });

  server.listen(normalizedPortFlag || env.PORT || "3000");

  process.once("SIGTERM", shutdown);
  process.once("SIGINT", shutdown);

  function shutdown() {
    console.log("\n> Stopping server");
    server.stop(disconnect);
  }
}

throng({
  worker: start,

  // The number of processes to run, defaults to the number of CPU's available
  // for the web service, and 1 for collaboration during the beta period.
  count: serviceNames.includes("web")
    ? process.env.WEB_CONCURRENCY || undefined
    : serviceNames.includes("collaboration")
    ? 1
    : undefined,
});

if (env.ENABLE_UPDATES !== "false" && process.env.NODE_ENV === "production") {
  checkUpdates();
  setInterval(checkUpdates, 24 * 3600 * 1000);
}<|MERGE_RESOLUTION|>--- conflicted
+++ resolved
@@ -14,12 +14,8 @@
 import stoppable from "stoppable";
 import throng from "throng";
 import services from "./services";
-<<<<<<< HEAD
-import { initTracing } from "./tracing";
 import { getArg } from "./utils/args";
 import { requestErrorHandler } from "./utils/sentry";
-=======
->>>>>>> 2f5cf90c
 import { checkEnv, checkMigrations } from "./utils/startup";
 import { checkUpdates } from "./utils/updates";
 
