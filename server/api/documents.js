--- conflicted
+++ resolved
@@ -1044,19 +1044,7 @@
     }
 
     if (publish) {
-<<<<<<< HEAD
-      await Event.create({
-        name: "documents.publish",
-        documentId: document.id,
-        collectionId: document.collectionId,
-        teamId: document.teamId,
-        actorId: user.id,
-        data: { title: document.title },
-        ip: ctx.request.ip,
-      });
-=======
       await document.publish(user.id, { transaction });
->>>>>>> cdf0df0f
     } else {
       await Event.create({
         name: "documents.update",
