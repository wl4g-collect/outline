--- conflicted
+++ resolved
@@ -211,13 +211,9 @@
 
     return (
       <Container column auto>
-<<<<<<< HEAD
+        {isMoving && document && <DocumentMove document={document} />}
+
         {this.isDragging &&
-=======
-        {isMoving && document && <DocumentMove document={document} />}
-
-        {this.state.isDragging &&
->>>>>>> dca4f523
           <DropHere align="center" justify="center">
             Drop files here to import into Atlas.
           </DropHere>}
