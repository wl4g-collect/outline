{
  "name": "outline",
  "private": true,
  "license": "Business Source License 1.1",
  "main": "index.js",
  "scripts": {
    "clean": "rimraf build",
    "copy:i18n": "mkdir -p ./build/shared/i18n && cp -R ./shared/i18n/locales ./build/shared/i18n",
    "build:i18n": "i18next --silent 'shared/**/*.tsx' 'shared/**/*.ts' 'app/**/*.tsx' 'app/**/*.ts' 'server/**/*.ts' 'server/**/*.tsx' && yarn copy:i18n",
    "build:server": "./build.sh",
<<<<<<< HEAD
    "build": "yarn vite:build && yarn build:i18n && yarn build:server",
=======
    "build:webpack": "webpack --config webpack.config.prod.js",
    "build": "yarn clean && yarn build:webpack && yarn build:i18n && yarn build:server",
>>>>>>> da4a0189
    "start": "node ./build/server/index.js",
    "dev": "NODE_ENV=development yarn concurrently -n api,frontend,collaboration  -c \"blue,magenta\" \"node --inspect=0.0.0.0 build/server/index.js --services=collaboration,websockets,admin,web,worker\" \"yarn vite:dev\"",
    "dev:watch": "nodemon --exec \"yarn build:server && yarn dev\" -e js,ts,tsx --ignore build/ --ignore app/ --ignore shared/editor",
    "lint": "eslint app server shared",
    "prepare": "husky install",
<<<<<<< HEAD
    "postinstall": "rimraf node_modules/prosemirror-view/dist/index.d.ts && patch-package",
    "heroku-postbuild": "yarn vite:build && yarn build:server && yarn copy:i18n && yarn db:migrate",
    "sequelize:migrate": "sequelize db:migrate",
=======
    "postinstall": "rimraf node_modules/prosemirror-view/dist/index.d.ts",
    "heroku-postbuild": "yarn build && yarn db:migrate",
>>>>>>> da4a0189
    "db:create-migration": "sequelize migration:create",
    "db:create": "sequelize db:create",
    "db:migrate": "sequelize db:migrate",
    "db:rollback": "sequelize db:migrate:undo",
    "db:reset": "sequelize db:drop && sequelize db:create && sequelize db:migrate",
    "upgrade": "git fetch && git pull && yarn install && yarn heroku-postbuild",
    "test": "jest --config=.jestconfig.json --forceExit",
    "test:app": "jest --config=.jestconfig.json --selectProjects app",
    "test:shared": "jest --config=.jestconfig.json --selectProjects shared-node shared-jsdom",
    "test:server": "jest --config=.jestconfig.json --selectProjects server",
    "vite:dev": "vite",
    "vite:build": "vite build",
    "vite:preview": "vite preview"
  },
  "funding": {
    "type": "GitHub Sponsors ❤",
    "url": "https://github.com/sponsors/outline"
  },
  "engines": {
    "node": ">= 14 <=16"
  },
  "repository": {
    "type": "git",
    "url": "git+ssh://git@github.com/outline/outline.git"
  },
  "browserslist": [
    "> 0.25%, not dead"
  ],
  "dependencies": {
    "@babel/core": "^7.18.6",
    "@babel/plugin-proposal-decorators": "^7.18.10",
    "@babel/plugin-transform-destructuring": "^7.20.2",
    "@babel/plugin-transform-regenerator": "^7.10.4",
    "@babel/preset-env": "^7.16.0",
    "@babel/preset-react": "^7.18.6",
    "@benrbray/prosemirror-math": "^0.2.2",
    "@bull-board/api": "^4.2.2",
    "@bull-board/koa": "^4.6.2",
    "@dnd-kit/core": "^6.0.5",
    "@dnd-kit/modifiers": "^6.0.0",
    "@dnd-kit/sortable": "^7.0.1",
    "@getoutline/y-prosemirror": "^1.0.18",
    "@hocuspocus/provider": "^1.0.0-beta.6",
    "@hocuspocus/server": "^1.0.0-beta.6",
    "@joplin/turndown-plugin-gfm": "^1.0.45",
    "@juggle/resize-observer": "^3.4.0",
    "@outlinewiki/koa-passport": "^4.2.1",
    "@outlinewiki/passport-azure-ad-oauth2": "^0.1.0",
    "@renderlesskit/react": "^0.11.0",
    "@sentry/node": "^7.24.2",
    "@sentry/react": "^7.24.2",
    "@sentry/tracing": "^7.24.2",
    "@tippyjs/react": "^4.2.6",
    "@tommoor/remove-markdown": "^0.3.2",
    "@types/mermaid": "^9.1.0",
    "@vitejs/plugin-react": "^3.0.0",
    "autotrack": "^2.4.1",
    "aws-sdk": "^2.1290.0",
    "babel-plugin-lodash": "^3.3.4",
    "babel-plugin-styled-components": "^2.0.7",
    "babel-plugin-transform-class-properties": "^6.24.1",
    "body-scroll-lock": "^4.0.0-beta.0",
    "bull": "^4.10.2",
    "cancan": "3.1.0",
    "chalk": "^4.1.0",
    "class-validator": "^0.14.0",
    "compressorjs": "^1.1.1",
    "copy-to-clipboard": "^3.3.3",
    "core-js": "^3.26.1",
    "crypto-js": "^4.1.1",
    "datadog-metrics": "^0.10.2",
    "date-fns": "^2.25.0",
    "dd-trace": "^3.9.3",
    "dotenv": "^4.0.0",
    "email-providers": "^1.13.1",
    "emoji-regex": "^10.0.0",
    "es6-error": "^4.1.1",
    "exports-loader": "^1.1.1",
    "fetch-retry": "^5.0.3",
    "fetch-with-proxy": "^3.0.1",
    "file-loader": "^1.1.6",
    "focus-visible": "^5.2.0",
    "fractional-index": "^1.0.0",
    "framer-motion": "^4.1.17",
    "fs-extra": "^4.0.2",
    "fuzzy-search": "^3.2.1",
    "gemoji": "6.x",
    "http-errors": "2.0.0",
    "i18next": "^22.4.8",
    "i18next-fs-backend": "^2.1.1",
    "i18next-http-backend": "^2.1.1",
    "immutable": "^4.0.0",
    "inline-css": "^4.0.1",
    "invariant": "^2.2.4",
    "ioredis": "^5.0.0",
    "is-printable-key-event": "^1.0.0",
    "jsdom": "^21.0.0",
    "json-loader": "0.5.7",
    "jsonwebtoken": "^9.0.0",
    "jszip": "^3.10.1",
    "katex": "^0.16.4",
    "kbar": "0.1.0-beta.28",
    "koa": "^2.13.4",
    "koa-body": "^4.2.0",
    "koa-compress": "^5.1.0",
    "koa-convert": "^2.0.0",
    "koa-helmet": "^6.1.0",
    "koa-logger": "^3.2.1",
    "koa-mount": "^3.0.0",
    "koa-router": "7.4.0",
    "koa-send": "5.0.1",
    "koa-sslify": "5.0.0",
    "koa-useragent": "^4.1.0",
    "lodash": "^4.17.21",
    "mammoth": "^1.4.19",
    "markdown-it": "^13.0.1",
    "markdown-it-container": "^3.0.0",
    "markdown-it-emoji": "^2.0.0",
    "mermaid": "9.1.7",
    "mime-types": "^2.1.35",
    "mobx": "^4.15.4",
    "mobx-react": "^6.3.1",
    "mobx-utils": "^4.0.1",
    "natural-sort": "^1.0.0",
    "node-fetch": "2.6.7",
    "node-htmldiff": "^0.9.4",
    "nodemailer": "^6.6.1",
    "outline-icons": "^1.46.0",
    "oy-vey": "^0.12.0",
    "passport": "^0.6.0",
    "passport-google-oauth2": "^0.2.0",
    "passport-oauth2": "^1.6.1",
    "passport-slack-oauth2": "^1.1.1",
    "pg": "^8.8.0",
    "pg-hstore": "^2.3.4",
    "pg-tsquery": "^8.4.0",
    "polished": "^4.2.2",
    "prosemirror-commands": "1.2.2",
    "prosemirror-dropcursor": "^1.6.1",
    "prosemirror-gapcursor": "^1.3.1",
    "prosemirror-history": "^1.2.0",
    "prosemirror-inputrules": "^1.1.3",
    "prosemirror-keymap": "^1.1.5",
    "prosemirror-markdown": "^1.9.3",
    "prosemirror-model": "1.16.1",
    "prosemirror-schema-list": "1.1.4",
    "prosemirror-state": "1.3.4",
    "prosemirror-tables": "^1.1.1",
    "prosemirror-transform": "1.2.5",
    "prosemirror-utils": "^0.9.6",
    "prosemirror-view": "1.26.5",
    "query-string": "^7.1.1",
    "quoted-printable": "^1.0.1",
    "randomstring": "1.2.3",
    "rate-limiter-flexible": "^2.4.1",
    "raw-loader": "^0.5.1",
    "react": "^17.0.2",
    "react-avatar-editor": "^13.0.0",
    "react-color": "^2.17.3",
    "react-dnd": "^14.0.1",
    "react-dnd-html5-backend": "^16.0.1",
    "react-dom": "^17.0.2",
    "react-dropzone": "^11.3.2",
    "react-helmet": "^6.1.0",
    "react-hook-form": "^7.41.5",
    "react-i18next": "^12.1.1",
    "react-merge-refs": "^2.0.1",
    "react-portal": "^4.2.0",
    "react-router-dom": "^5.2.0",
    "react-table": "^7.7.0",
    "react-virtualized-auto-sizer": "^1.0.5",
    "react-waypoint": "^10.1.0",
    "react-window": "^1.8.7",
    "reakit": "^1.3.11",
    "reflect-metadata": "^0.1.13",
    "refractor": "^3.6.0",
    "regenerator-runtime": "^0.13.7",
    "request-filtering-agent": "^1.1.2",
    "semver": "^7.3.7",
    "sequelize": "^6.20.1",
    "sequelize-cli": "^6.4.1",
    "sequelize-encrypted": "^1.0.0",
    "sequelize-typescript": "^2.1.3",
    "slate": "0.45.0",
    "slate-md-serializer": "5.5.4",
    "slug": "^5.3.0",
    "slugify": "^1.6.5",
    "smooth-scroll-into-view-if-needed": "^1.1.32",
    "socket.io": "^4.5.4",
    "socket.io-client": "^4.5.4",
    "socket.io-redis": "^6.1.1",
    "stoppable": "^1.1.0",
    "string-replace-to-array": "^2.1.0",
    "styled-components": "^5.2.3",
    "styled-components-breakpoint": "^2.1.1",
    "styled-normalize": "^8.0.4",
    "throng": "^5.0.0",
    "tiny-cookie": "^2.3.1",
    "tmp": "^0.2.1",
    "turndown": "^7.1.1",
    "utf8": "^3.0.0",
    "utility-types": "^3.10.0",
    "uuid": "^8.3.2",
    "validator": "13.7.0",
    "vite": "^4.0.4",
    "winston": "^3.3.3",
    "ws": "^7.5.3",
    "y-indexeddb": "^9.0.9",
    "y-protocols": "^1.0.5",
    "yjs": "^13.5.39",
    "zod": "^3.19.1"
  },
  "devDependencies": {
    "@babel/cli": "^7.10.5",
    "@babel/preset-typescript": "^7.18.6",
    "@getoutline/jest-runner-serial": "^2.0.0",
    "@relative-ci/agent": "^3.0.0",
    "@types/body-scroll-lock": "^3.1.0",
    "@types/crypto-js": "^4.1.1",
    "@types/datadog-metrics": "^0.6.2",
    "@types/emoji-regex": "^9.2.0",
    "@types/enzyme": "^3.10.12",
    "@types/enzyme-adapter-react-16": "^1.0.6",
    "@types/express-useragent": "^1.0.2",
    "@types/formidable": "^2.0.5",
    "@types/fs-extra": "^9.0.13",
    "@types/fuzzy-search": "^2.1.2",
    "@types/google.analytics": "^0.0.42",
    "@types/inline-css": "^3.0.1",
    "@types/invariant": "^2.2.35",
    "@types/jest": "^28.1.6",
    "@types/jsonwebtoken": "^8.5.8",
    "@types/katex": "^0.14.0",
    "@types/koa": "^2.13.4",
    "@types/koa-compress": "^4.0.3",
    "@types/koa-helmet": "^6.0.4",
    "@types/koa-logger": "^3.1.2",
    "@types/koa-mount": "^4.0.1",
    "@types/koa-router": "^7.4.4",
    "@types/koa-send": "^4.1.3",
    "@types/koa-sslify": "^4.0.3",
    "@types/koa-useragent": "^2.1.2",
    "@types/markdown-it": "^12.2.3",
    "@types/markdown-it-container": "^2.0.5",
    "@types/markdown-it-emoji": "^2.0.2",
    "@types/mime-types": "^2.1.1",
    "@types/natural-sort": "^0.0.21",
    "@types/node": "18.0.6",
    "@types/node-fetch": "^2.6.2",
    "@types/nodemailer": "^6.4.4",
    "@types/passport-oauth2": "^1.4.11",
    "@types/prosemirror-commands": "^1.0.4",
    "@types/prosemirror-dropcursor": "^1.5.0",
    "@types/prosemirror-gapcursor": "^1.3.0",
    "@types/prosemirror-history": "^1.0.1",
    "@types/prosemirror-inputrules": "^1.0.2",
    "@types/prosemirror-keymap": "^1.0.1",
    "@types/prosemirror-markdown": "^1.0.3",
    "@types/prosemirror-model": "^1.7.2",
    "@types/prosemirror-schema-list": "^1.0.3",
    "@types/prosemirror-state": "^1.2.4",
    "@types/prosemirror-view": "^1.11.4",
    "@types/quoted-printable": "^1.0.0",
    "@types/randomstring": "^1.1.8",
    "@types/react": "^17.0.34",
    "@types/react-avatar-editor": "^13.0.0",
    "@types/react-color": "^3.0.6",
    "@types/react-dom": "^17.0.11",
    "@types/react-helmet": "^6.1.6",
    "@types/react-portal": "^4.0.4",
    "@types/react-router-dom": "^5.3.2",
    "@types/react-table": "^7.7.9",
    "@types/react-virtualized-auto-sizer": "^1.0.1",
    "@types/react-window": "^1.8.5",
    "@types/redis-info": "^3.0.0",
    "@types/refractor": "^3.0.2",
    "@types/semver": "^7.3.10",
    "@types/sequelize": "^4.28.10",
    "@types/slug": "^5.0.3",
    "@types/stoppable": "^1.1.1",
    "@types/styled-components": "^5.1.15",
    "@types/throng": "^5.0.3",
    "@types/tmp": "^0.2.2",
    "@types/turndown": "^5.0.1",
    "@types/utf8": "^3.0.1",
    "@types/validator": "^13.7.10",
    "@typescript-eslint/eslint-plugin": "^5.40.0",
    "@typescript-eslint/parser": "^5.48.1",
    "babel-eslint": "^10.1.0",
    "babel-jest": "^29.3.1",
    "babel-loader": "^8.1.0",
    "babel-plugin-transform-inline-environment-variables": "^0.4.4",
    "babel-plugin-transform-typescript-metadata": "^0.3.2",
    "babel-plugin-tsconfig-paths-module-resolver": "^1.0.3",
    "browserslist-to-esbuild": "^1.2.0",
    "concurrently": "^7.4.0",
    "css-loader": "5.2.6",
    "enzyme": "^3.11.0",
    "enzyme-adapter-react-16": "^1.15.6",
    "eslint": "^7.32.0",
    "eslint-config-prettier": "^8.5.0",
    "eslint-import-resolver-typescript": "^3.5.2",
    "eslint-plugin-es": "^4.1.0",
    "eslint-plugin-import": "^2.26.0",
    "eslint-plugin-jsx-a11y": "^6.1.0",
    "eslint-plugin-node": "^11.1.0",
    "eslint-plugin-prettier": "^4.2.1",
    "eslint-plugin-react": "^7.20.0",
    "eslint-plugin-react-hooks": "^4.1.0",
    "fetch-test-server": "^1.1.0",
    "husky": "^8.0.2",
    "i18next-parser": "^7.1.0",
    "jest-cli": "^28.1.3",
    "jest-environment-jsdom": "^28.1.3",
    "jest-fetch-mock": "^3.0.3",
    "lint-staged": "^12.3.8",
    "nodemon": "^2.0.20",
    "patch-package": "^6.5.1",
    "postinstall-postinstall": "^2.1.0",
    "prettier": "^2.0.5",
    "react-refresh": "^0.14.0",
    "rimraf": "^2.5.4",
    "style-loader": "2.0.0",
    "typescript": "^4.7.4",
    "url-loader": "^4.1.1",
    "vite-plugin-pwa": "^0.14.1",
    "yarn-deduplicate": "^6.0.1"
  },
  "resolutions": {
    "body-scroll-lock": "^4.0.0-beta.0",
    "d3": "^7.0.0",
    "node-fetch": "^2.6.7",
    "prosemirror-transform": "1.2.5",
    "dot-prop": "^5.2.0",
    "js-yaml": "^3.14.1",
    "jpeg-js": "0.4.4",
    "qs": "6.9.7"
  },
  "version": "0.67.2"
}<|MERGE_RESOLUTION|>--- conflicted
+++ resolved
@@ -8,25 +8,14 @@
     "copy:i18n": "mkdir -p ./build/shared/i18n && cp -R ./shared/i18n/locales ./build/shared/i18n",
     "build:i18n": "i18next --silent 'shared/**/*.tsx' 'shared/**/*.ts' 'app/**/*.tsx' 'app/**/*.ts' 'server/**/*.ts' 'server/**/*.tsx' && yarn copy:i18n",
     "build:server": "./build.sh",
-<<<<<<< HEAD
-    "build": "yarn vite:build && yarn build:i18n && yarn build:server",
-=======
-    "build:webpack": "webpack --config webpack.config.prod.js",
-    "build": "yarn clean && yarn build:webpack && yarn build:i18n && yarn build:server",
->>>>>>> da4a0189
+    "build": "yarn clean && yarn vite:build && yarn build:i18n && yarn build:server",
     "start": "node ./build/server/index.js",
     "dev": "NODE_ENV=development yarn concurrently -n api,frontend,collaboration  -c \"blue,magenta\" \"node --inspect=0.0.0.0 build/server/index.js --services=collaboration,websockets,admin,web,worker\" \"yarn vite:dev\"",
     "dev:watch": "nodemon --exec \"yarn build:server && yarn dev\" -e js,ts,tsx --ignore build/ --ignore app/ --ignore shared/editor",
     "lint": "eslint app server shared",
     "prepare": "husky install",
-<<<<<<< HEAD
     "postinstall": "rimraf node_modules/prosemirror-view/dist/index.d.ts && patch-package",
     "heroku-postbuild": "yarn vite:build && yarn build:server && yarn copy:i18n && yarn db:migrate",
-    "sequelize:migrate": "sequelize db:migrate",
-=======
-    "postinstall": "rimraf node_modules/prosemirror-view/dist/index.d.ts",
-    "heroku-postbuild": "yarn build && yarn db:migrate",
->>>>>>> da4a0189
     "db:create-migration": "sequelize migration:create",
     "db:create": "sequelize db:create",
     "db:migrate": "sequelize db:migrate",
